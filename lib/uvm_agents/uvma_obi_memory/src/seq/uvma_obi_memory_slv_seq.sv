--- conflicted
+++ resolved
@@ -74,13 +74,9 @@
 function uvma_obi_memory_slv_seq_c::new(string name="uvma_obi_memory_slv_seq");
 
    super.new(name);
-<<<<<<< HEAD
    if (!this.randomize()) begin
       `uvm_fatal("OBIMEMSLVSEQ", "Randomize failed");
    end
-=======
-   void'(this.randomize());
->>>>>>> 9cbef865
 
 endfunction : new
 
