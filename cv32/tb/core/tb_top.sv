// Copyright 2017 Embecosm Limited <www.embecosm.com>
// Copyright 2018 Robert Balas <balasr@student.ethz.ch>
// Copyright and related rights are licensed under the Solderpad Hardware
// License, Version 0.51 (the "License"); you may not use this file except in
// compliance with the License.  You may obtain a copy of the License at
// http://solderpad.org/licenses/SHL-0.51. Unless required by applicable law
// or agreed to in writing, software, hardware and materials distributed under
// this License is distributed on an "AS IS" BASIS, WITHOUT WARRANTIES OR
// CONDITIONS OF ANY KIND, either express or implied. See the License for the
// specific language governing permissions and limitations under the License.

// Top level wrapper for a RI5CY testbench
// Contributor: Robert Balas <balasr@student.ethz.ch>
//              Jeremy Bennett <jeremy.bennett@embecosm.com>

`define TB_CORE

module tb_top
    #(parameter INSTR_RDATA_WIDTH = 32,
      parameter RAM_ADDR_WIDTH = 22,
      parameter BOOT_ADDR  = 'h80);

    // comment to record execution trace
    //`define TRACE_EXECUTION

    const time CLK_PHASE_HI       = 5ns;
    const time CLK_PHASE_LO       = 5ns;
    const time CLK_PERIOD         = CLK_PHASE_HI + CLK_PHASE_LO;
    const time STIM_APPLICATION_DEL = CLK_PERIOD * 0.1;
    const time RESP_ACQUISITION_DEL = CLK_PERIOD * 0.9;
    const time RESET_DEL = STIM_APPLICATION_DEL;
    const int  RESET_WAIT_CYCLES  = 4;


    // clock and reset for tb
    logic                   core_clk;
    logic                   iss_clk;
    logic                   core_rst_n;

    // cycle counter
    int unsigned            cycle_cnt_q;

    // testbench result
    logic                   tests_passed;
    logic                   tests_failed;
    logic                   exit_valid;
    logic [31:0]            exit_value;

    // signals for ri5cy
    logic                   fetch_enable;

    // make the core start fetching instruction immediately
    assign fetch_enable = '1;

    // allow vcd dump
    initial begin
        if ($test$plusargs("vcd")) begin
            $dumpfile("riscy_tb.vcd");
            $dumpvars(0, tb_top);
        end
    end

    // we either load the provided firmware or execute a small test program that
    // doesn't do more than an infinite loop with some I/O
    initial begin: load_prog
        automatic string firmware;
        automatic int prog_size = 6;

        if($value$plusargs("firmware=%s", firmware)) begin
            if($test$plusargs("verbose"))
                $display("[TESTBENCH] @ t=%0t: loading firmware %0s",
                         $time, firmware);
            $readmemh(firmware, riscv_wrapper_i.ram_i.dp_ram_i.mem);
        end else begin
            $display("No firmware specified");
            $finish;
        end
    end


    // timing format, reset generation and parameter check
    initial begin
        $timeformat(-9, 0, "ns", 9);
        core_rst_n = 1'b0;

        // wait a few cycles
        //repeat (RESET_WAIT_CYCLES) begin
        //    @(posedge core_clk); //TODO: was posedge, see below
        //end

        // start running
        //#RESET_DEL rst_n = 1'b1;

        repeat (3) @(negedge core_clk);
        core_rst_n = 1'b1;

        if($test$plusargs("verbose")) begin
            $display("reset deasserted", $time);
        end

        if ( !( (INSTR_RDATA_WIDTH == 128) || (INSTR_RDATA_WIDTH == 32) ) ) begin
         $fatal(2, "invalid INSTR_RDATA_WIDTH, choose 32 or 128");
        end
    end

    // abort after n cycles, if we want to
    always_ff @(posedge core_clk, negedge core_rst_n) begin
        automatic int maxcycles;
        if($value$plusargs("maxcycles=%d", maxcycles)) begin
            if (~core_rst_n) begin
                cycle_cnt_q <= 0;
            end else begin
                cycle_cnt_q     <= cycle_cnt_q + 1;
                if (cycle_cnt_q >= maxcycles) begin
                    $fatal(2, "Simulation aborted due to maximum cycle limit");
                end
            end
        end
    end

    // check if we succeded
    always_ff @(posedge core_clk, negedge core_rst_n) begin
        if (tests_passed) begin
            $display("ALL TESTS PASSED");
            $finish;
        end
        if (tests_failed) begin
            $display("TEST(S) FAILED!");
            $finish;
        end
        if (exit_valid) begin
            if (exit_value == 0)
                $display("EXIT SUCCESS");
            else
                $display("EXIT FAILURE: %d", exit_value);
            $finish;
        end
    end

    // wrapper for riscv, the memory system and stdout peripheral
    riscv_wrapper
        #(
          .INSTR_RDATA_WIDTH (INSTR_RDATA_WIDTH),
          .RAM_ADDR_WIDTH    (RAM_ADDR_WIDTH),
<<<<<<< HEAD
          .BOOT_ADDR         (BOOT_ADDR),
          .PULP_SECURE       (1)
         )
    riscv_wrapper_i
         (
          .clk_i          ( core_clk     ),
          .rst_ni         ( core_rst_n   ),
          .fetch_enable_i ( fetch_enable ),
          .tests_passed_o ( tests_passed ),
          .tests_failed_o ( tests_failed ),
          .exit_valid_o   ( exit_valid   ),
          .exit_value_o   ( exit_value   )
         );
=======
          .BOOT_ADDR         (BOOT_ADDR)
         )
    riscv_wrapper_i
        (
         .clk_i          ( clk          ),
         .rst_ni         ( rst_n        ),
         .fetch_enable_i ( fetch_enable ),
         .tests_passed_o ( tests_passed ),
         .tests_failed_o ( tests_failed ),
         .exit_valid_o   ( exit_valid   ),
         .exit_value_o   ( exit_value   )
        );
>>>>>>> ca9315a9

`ifndef VERILATOR

     // wrapper for the Imperas Instruction Set Simulator (ISS)
     uvmt_cv32_iss_wrap     iss_wrap     ( .clk_i (iss_clk) );

//    // When using the ISS, run core_clk
//    // only if step_compare.riscv_core_step==1.
//    initial begin
//      core_clk = 1'b1;
//      forever begin
//         #2ns; // For riscv_core_step to update
//         if (step_compare.riscv_core_step) begin
//            #8ns  core_clk  = ~core_clk;
//            #10ns core_clk  = ~core_clk; // Keep period at 20ns
//            end
//         else
//           fork
//             @(step_compare.compare_ev);
//             @(step_compare.advance_clk_ev);
//           join_any
//      end
//    end

    // ISS clock is always free-running
    initial begin
      iss_clk = 1'b1;
      forever begin
        #10ns iss_clk = ~iss_clk; // Keep period at 20ns
      end
    end
    
`else
    // When not using the ISS, run the
    // clock with a 50% duty-cycle.
    initial begin: clock_gen
        forever begin
            #CLK_PHASE_HI core_clk = 1'b0;
            #CLK_PHASE_LO core_clk = 1'b1;
        end
    end: clock_gen
`endif // ifndef VERILATOR
   
endmodule // tb_top<|MERGE_RESOLUTION|>--- conflicted
+++ resolved
@@ -77,6 +77,13 @@
         end
     end
 
+    initial begin: clock_gen
+        forever begin
+            #CLK_PHASE_HI core_clk = 1'b0;
+            #CLK_PHASE_LO core_clk = 1'b1;
+        end
+    end: clock_gen
+   
 
     // timing format, reset generation and parameter check
     initial begin
@@ -84,12 +91,12 @@
         core_rst_n = 1'b0;
 
         // wait a few cycles
-        //repeat (RESET_WAIT_CYCLES) begin
-        //    @(posedge core_clk); //TODO: was posedge, see below
-        //end
+        repeat (RESET_WAIT_CYCLES) begin
+            @(posedge core_clk); //TODO: was posedge, see below
+        end
 
         // start running
-        //#RESET_DEL rst_n = 1'b1;
+        #RESET_DEL core_rst_n = 1'b1;
 
         repeat (3) @(negedge core_clk);
         core_rst_n = 1'b1;
@@ -142,75 +149,17 @@
         #(
           .INSTR_RDATA_WIDTH (INSTR_RDATA_WIDTH),
           .RAM_ADDR_WIDTH    (RAM_ADDR_WIDTH),
-<<<<<<< HEAD
-          .BOOT_ADDR         (BOOT_ADDR),
-          .PULP_SECURE       (1)
-         )
-    riscv_wrapper_i
-         (
-          .clk_i          ( core_clk     ),
-          .rst_ni         ( core_rst_n   ),
-          .fetch_enable_i ( fetch_enable ),
-          .tests_passed_o ( tests_passed ),
-          .tests_failed_o ( tests_failed ),
-          .exit_valid_o   ( exit_valid   ),
-          .exit_value_o   ( exit_value   )
-         );
-=======
           .BOOT_ADDR         (BOOT_ADDR)
          )
     riscv_wrapper_i
         (
-         .clk_i          ( clk          ),
-         .rst_ni         ( rst_n        ),
+         .clk_i          ( core_clk     ),
+         .rst_ni         ( core_rst_n   ),
          .fetch_enable_i ( fetch_enable ),
          .tests_passed_o ( tests_passed ),
          .tests_failed_o ( tests_failed ),
          .exit_valid_o   ( exit_valid   ),
          .exit_value_o   ( exit_value   )
         );
->>>>>>> ca9315a9
 
-`ifndef VERILATOR
-
-     // wrapper for the Imperas Instruction Set Simulator (ISS)
-     uvmt_cv32_iss_wrap     iss_wrap     ( .clk_i (iss_clk) );
-
-//    // When using the ISS, run core_clk
-//    // only if step_compare.riscv_core_step==1.
-//    initial begin
-//      core_clk = 1'b1;
-//      forever begin
-//         #2ns; // For riscv_core_step to update
-//         if (step_compare.riscv_core_step) begin
-//            #8ns  core_clk  = ~core_clk;
-//            #10ns core_clk  = ~core_clk; // Keep period at 20ns
-//            end
-//         else
-//           fork
-//             @(step_compare.compare_ev);
-//             @(step_compare.advance_clk_ev);
-//           join_any
-//      end
-//    end
-
-    // ISS clock is always free-running
-    initial begin
-      iss_clk = 1'b1;
-      forever begin
-        #10ns iss_clk = ~iss_clk; // Keep period at 20ns
-      end
-    end
-    
-`else
-    // When not using the ISS, run the
-    // clock with a 50% duty-cycle.
-    initial begin: clock_gen
-        forever begin
-            #CLK_PHASE_HI core_clk = 1'b0;
-            #CLK_PHASE_LO core_clk = 1'b1;
-        end
-    end: clock_gen
-`endif // ifndef VERILATOR
-   
 endmodule // tb_top