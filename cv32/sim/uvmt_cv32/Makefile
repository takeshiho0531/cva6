--- conflicted
+++ resolved
@@ -65,25 +65,12 @@
 USE_ISS      ?= YES
 
 # UVM Environment
-<<<<<<< HEAD
-export DV_UVMT_CV32_PATH    = $(PROJ_ROOT_DIR)/$(COREV_PROJ)/tb/uvmt_cv32
-export DV_UVME_CV32_PATH    = $(PROJ_ROOT_DIR)/$(COREV_PROJ)/env/uvme_cv32
-export DV_UVML_HRTBT_PATH   = $(PROJ_ROOT_DIR)/lib/uvm_libs/uvml_hrtbt
-export DV_UVMA_CLKNRST_PATH = $(PROJ_ROOT_DIR)/lib/uvm_agents/uvma_clknrst
-export DV_UVMA_DEBUG_PATH   = $(PROJ_ROOT_DIR)/lib/uvm_agents/uvma_debug
-export DV_UVML_TRN_PATH     = $(PROJ_ROOT_DIR)/lib/uvm_libs/uvml_trn
-export DV_UVML_LOGS_PATH    = $(PROJ_ROOT_DIR)/lib/uvm_libs/uvml_logs
-export DV_UVML_SB_PATH      = $(PROJ_ROOT_DIR)/lib/uvm_libs/uvml_sb
-
-export DV_OVPM_HOME         = $(PROJ_ROOT_DIR)/vendor_lib/imperas
-export DV_OVPM_MODEL        = $(DV_OVPM_HOME)/riscv_CV32E40P_OVPsim
-export DV_OVPM_DESIGN       = $(DV_OVPM_HOME)/verilog/design
-=======
 export DV_UVMT_CV32_PATH      = $(PROJ_ROOT_DIR)/$(COREV_PROJ)/tb/uvmt_cv32
 export DV_UVME_CV32_PATH      = $(PROJ_ROOT_DIR)/$(COREV_PROJ)/env/uvme_cv32
 export DV_UVML_HRTBT_PATH     = $(PROJ_ROOT_DIR)/lib/uvm_libs/uvml_hrtbt
 export DV_UVMA_CLKNRST_PATH   = $(PROJ_ROOT_DIR)/lib/uvm_agents/uvma_clknrst
 export DV_UVMA_INTERRUPT_PATH = $(PROJ_ROOT_DIR)/lib/uvm_agents/uvma_interrupt
+export DV_UVMA_DEBUG_PATH     = $(PROJ_ROOT_DIR)/lib/uvm_agents/uvma_debug
 export DV_UVML_TRN_PATH       = $(PROJ_ROOT_DIR)/lib/uvm_libs/uvml_trn
 export DV_UVML_LOGS_PATH      = $(PROJ_ROOT_DIR)/lib/uvm_libs/uvml_logs
 export DV_UVML_SB_PATH        = $(PROJ_ROOT_DIR)/lib/uvm_libs/uvml_sb
@@ -91,7 +78,6 @@
 export DV_OVPM_HOME           = $(PROJ_ROOT_DIR)/vendor_lib/imperas
 export DV_OVPM_MODEL          = $(DV_OVPM_HOME)/riscv_CV32E40P_OVPsim
 export DV_OVPM_DESIGN         = $(DV_OVPM_HOME)/verilog/design
->>>>>>> 1b97cc72
 
 DV_UVMT_CV32_SRCS  = $(wildcard $(DV_UVMT_CV32_PATH)/*.sv))
 
