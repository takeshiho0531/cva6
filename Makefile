# Author: Florian Zaruba, ETH Zurich
# Date: 03/19/2017
# Description: Makefile for linting and testing Ariane.

# questa library
library        ?= work
# verilator lib
ver-library    ?= work-ver
# library for DPI
dpi-library    ?= work-dpi
# Top level module to compile
top_level      ?= ariane_tb
# Maximum amount of cycles for a successful simulation run
max_cycles     ?= 10000000
# Test case to run
test_case      ?= core_test
# QuestaSim Version
questa_version ?= ${QUESTASIM_VERSION}
# verilator version
verilator      ?= ${VERILATOR_ROOT}/bin/verilator
# traget option
target-options ?=
# additional definess
defines        ?=
# Sources
# Package files -> compile first
<<<<<<< HEAD
ariane_pkg := include/riscv_pkg.sv         \
              src/debug/dm_pkg.sv          \
              src/axi/src/axi_pkg.sv       \
              include/ariane_pkg.sv        \
              include/std_cache_pkg.sv     \
=======
ariane_pkg := include/riscv_pkg.sv       \
              src/debug/dm_pkg.sv        \
              include/ariane_pkg.sv      \
              include/std_cache_pkg.sv   \
              src/axi/src/axi_pkg.sv     \
>>>>>>> 8af65d10
              include/axi_intf.sv

# utility modules
util := $(wildcard src/util/*.svh)         \
        src/util/instruction_tracer_pkg.sv \
        src/util/instruction_tracer_if.sv  \
        src/util/cluster_clock_gating.sv   \
		src/util/sram.sv

# Test packages
test_pkg := $(wildcard tb/test/*/*sequence_pkg.sv*) \
            $(wildcard tb/test/*/*_pkg.sv*)
# DPI
dpi := $(patsubst tb/dpi/%.cc,${dpi-library}/%.o,$(wildcard tb/dpi/*.cc))
dpi_hdr := $(wildcard tb/dpi/*.h)
# this list contains the standalone components
src :=  $(filter-out src/ariane_regfile.sv, $(wildcard src/*.sv))      \
        $(wildcard src/frontend/*.sv)                                  \
        $(wildcard src/cache_subsystem/*.sv)                           \
        $(wildcard bootrom/*.sv)                                       \
        $(wildcard src/clint/*.sv)                                     \
        $(wildcard src/axi_node/src/*.sv)                              \
        $(wildcard src/axi_mem_if/src/*.sv)                            \
        $(filter-out src/debug/dm_pkg.sv, $(wildcard src/debug/*.sv))  \
        $(wildcard src/debug/debug_rom/*.sv)                           \
        src/axi/src/axi_cut.sv                                         \
        src/axi/src/axi_join.sv                                        \
        src/fpga-support/rtl/SyncSpRamBeNx64.sv                        \
        src/common_cells/src/deprecated/generic_fifo.sv                \
<<<<<<< HEAD
        src/common_cells/src/deprecated/pulp_sync.sv                   \
        src/common_cells/src/sync.sv                                   \
=======
>>>>>>> 8af65d10
        src/common_cells/src/cdc_2phase.sv                             \
        src/common_cells/src/spill_register.sv                         \
        src/common_cells/src/sync_wedge.sv                             \
		src/common_cells/src/fifo_v2.sv                                \
		src/common_cells/src/fifo_v1.sv                                \
        src/common_cells/src/lzc.sv                                    \
        src/common_cells/src/rrarbiter.sv                              \
        src/common_cells/src/lfsr_8bit.sv                              \
        tb/ariane_testharness.sv                                       \
        tb/common/SimDTM.sv                                            \
        tb/common/SimJTAG.sv


<<<<<<< HEAD

# root path
root-dir := $(shell pwd)
=======
>>>>>>> 8af65d10
# look for testbenches
tbs := tb/ariane_tb.sv tb/ariane_testharness.sv
# RISCV asm tests and benchmark setup (used for CI)
# there is a definesd test-list with selected CI tests
riscv-test-dir        := tmp/riscv-tests/build/isa/
riscv-benchmarks-dir  := tmp/riscv-tests/build/benchmarks/
riscv-asm-tests-list  := ci/riscv-asm-tests.list
riscv-benchmarks-list := ci/riscv-benchmarks.list
riscv-asm-tests       := $(shell xargs printf '\n%s' < $(riscv-asm-tests-list)  | cut -b 1-)
riscv-benchmarks      := $(shell xargs printf '\n%s' < $(riscv-benchmarks-list) | cut -b 1-)
# preset which runs a single test
riscv-test ?= rv64ui-p-add

# Search here for include files (e.g.: non-standalone components)
incdir :=
# Compile and sim flags
compile_flag += +cover=bcfst+/dut -incr -64 -nologo -quiet -suppress 13262 -permissive +define+$(defines)
uvm-flags    += +UVM_NO_RELNOTES
# Iterate over all include directories and write them with +incdir+ prefixed
# +incdir+ works for Verilator and QuestaSim
list_incdir := $(foreach dir, ${incdir}, +incdir+$(dir))

# RISCV torture setup
riscv-torture-dir    := tmp/riscv-torture/
riscv-torture-bin    := java -Xmx1G -Xss8M -XX:MaxPermSize=128M -jar sbt-launch.jar

# Build the TB and module using QuestaSim
build: $(library) $(library)/.build-srcs $(library)/.build-tb $(dpi-library)/ariane_dpi.so
	# Optimize top level
	vopt$(questa_version) $(compile_flag) -work $(library)  $(top_level) -o $(top_level)_optimized +acc -check_synthesis

# src files
$(library)/.build-srcs: $(ariane_pkg) $(util) $(src) $(library)
	vlog$(questa_version) $(compile_flag) -work $(library) $(filter %.sv,$(ariane_pkg)) $(list_incdir) -suppress 2583
	vlog$(questa_version) $(compile_flag) -work $(library) $(filter %.sv,$(util)) $(list_incdir) -suppress 2583
	# Suppress message that always_latch may not be checked thoroughly by QuestaSim.
	vlog$(questa_version) $(compile_flag) -work $(library) -pedanticerrors $(src) $(list_incdir) -suppress 2583
	touch $(library)/.build-srcs

# build TBs
$(library)/.build-tb: $(dpi) $(tbs)
	# Compile top level
	vlog$(questa_version) -sv $(tbs) -work $(library)
	touch $(library)/.build-tb

$(library):
	vlib${questa_version} ${library}

# compile DPIs
$(dpi-library)/%.o: tb/dpi/%.cc $(dpi_hdr)
	mkdir -p $(dpi-library)
	$(CXX) -shared -fPIC -std=c++0x -Bsymbolic -I$(QUESTASIM_HOME)/include -o $@ $<

$(dpi-library)/ariane_dpi.so: $(dpi)
	mkdir -p $(dpi-library)
	# Compile C-code and generate .so file
	$(CXX) -shared -m64 -o $(dpi-library)/ariane_dpi.so $? -lfesvr


<<<<<<< HEAD
sim: build
	vsim${questa_version} +permissive -64 -lib ${library} +max-cycles=$(max_cycles) +UVM_TESTNAME=${test_case}        \
	+BASEDIR=$(riscv-test-dir) $(uvm-flags) "+UVM_VERBOSITY=LOW" -coverage -classdebug  +jtag_rbb_enable=0            \
	$(QUESTASIM_FLAGS)                                                                                                \
	-gblso $(RISCV)/lib/libfesvr.so -sv_lib $(dpi-library)/ariane_dpi -do " do tb/wave/wave_core.do; run -all; exit"  \
=======
# +jtag_rbb_enable=1
sim: build $(library)/ariane_dpi.so
	vsim${questa_version} +permissive -64 -lib ${library} +max-cycles=$(max_cycles) +UVM_TESTNAME=${test_case} \
	+BASEDIR=$(riscv-test-dir) $(uvm-flags) "+UVM_VERBOSITY=LOW" -coverage -classdebug  +jtag_rbb_enable=0 \
	$(QUESTASIM_FLAGS) \
	-gblso $(RISCV)/lib/libfesvr.so -sv_lib $(library)/ariane_dpi -do " do tb/wave/wave_core.do; run -all; exit" \
>>>>>>> 8af65d10
    ${top_level}_optimized +permissive-off ++$(riscv-test-dir)/$(riscv-test) ++$(target-options)

simc: build
	vsim${questa_version} +permissive -64 -c -lib ${library} +max-cycles=$(max_cycles) +UVM_TESTNAME=${test_case} \
<<<<<<< HEAD
	+BASEDIR=$(riscv-test-dir) $(uvm-flags) "+UVM_VERBOSITY=LOW" -coverage -classdebug +jtag_rbb_enable=0         \
	$(QUESTASIM_FLAGS)                                                                                            \
	-gblso $(RISCV)/lib/libfesvr.so -sv_lib $(dpi-library)/ariane_dpi -do " run -all; exit"                       \
=======
	+BASEDIR=$(riscv-test-dir) $(uvm-flags) "+UVM_VERBOSITY=LOW" -coverage -classdebug +jtag_rbb_enable=0 \
	$(QUESTASIM_FLAGS) \
	-gblso $(RISCV)/lib/libfesvr.so -sv_lib $(library)/ariane_dpi -do " do tb/wave/wave_core.do; run -all; exit" \
>>>>>>> 8af65d10
    ${top_level}_optimized +permissive-off ++$(riscv-test-dir)/$(riscv-test) ++$(target-options)

$(riscv-asm-tests): build
	vsim${questa_version} +permissive -64 -c -lib ${library} +max-cycles=$(max_cycles) +UVM_TESTNAME=${test_case} \
<<<<<<< HEAD
	+BASEDIR=$(riscv-test-dir) $(uvm-flags) "+UVM_VERBOSITY=LOW" -coverage -classdebug +jtag_rbb_enable=0         \
	$(QUESTASIM_FLAGS)                                                                                            \
	-gblso $(RISCV)/lib/libfesvr.so -sv_lib $(dpi-library)/ariane_dpi                                             \
=======
	+BASEDIR=$(riscv-test-dir) $(uvm-flags) "+UVM_VERBOSITY=LOW" -coverage -classdebug +jtag_rbb_enable=0     \
	$(QUESTASIM_FLAGS) \
	-gblso $(RISCV)/lib/libfesvr.so -sv_lib $(library)/ariane_dpi                                        \
>>>>>>> 8af65d10
	-do "coverage save -onexit tmp/$@.ucdb; run -a; quit -code [coverage attribute -name TESTSTATUS -concise]"    \
	${top_level}_optimized +permissive-off ++$(riscv-test-dir)/$@ ++$(target-options) | tee tmp/riscv-asm-tests-$@.log

$(riscv-benchmarks): build
	vsim${questa_version} +permissive -64 -c -lib ${library} +max-cycles=$(max_cycles) +UVM_TESTNAME=${test_case} \
	+BASEDIR=$(riscv-benchmarks-dir) $(uvm-flags) "+UVM_VERBOSITY=LOW" -coverage -classdebug +jtag_rbb_enable=0   \
<<<<<<< HEAD
	$(QUESTASIM_FLAGS)                                                                                            \
	-gblso $(RISCV)/lib/libfesvr.so -sv_lib $(dpi-library)/ariane_dpi                                             \
	-do "coverage save -onexit tmp/$@.ucdb; run -a; quit -code [coverage attribute -name TESTSTATUS -concise]"    \
	${top_level}_optimized +permissive-off ++$(riscv-benchmarks-dir)/$@ ++$(target-options) | tee tmp/riscv-benchmarks-$@.log
=======
	$(QUESTASIM_FLAGS) \
	-gblso $(RISCV)/lib/libfesvr.so -sv_lib $(library)/ariane_dpi                                        \
	-do "coverage save -onexit tmp/$@.ucdb; run -a; quit -code [coverage attribute -name TESTSTATUS -concise]"    \
	${top_level}_optimized +permissive-off ++$(riscv-benchmarks-dir)/$@ ++$(target-options) | tee tmp/riscv-benchmarks-$@.log

>>>>>>> 8af65d10

# can use -jX to run ci tests in parallel using X processes
run-asm-tests: $(riscv-asm-tests)
	make check-asm-tests

check-asm-tests:
<<<<<<< HEAD
	ci/check-tests.sh tmp/riscv-asm-tests- $(shell wc -l $(riscv-asm-tests-list) | awk -F " " '{ print $1 }')
=======
	ci/check-tests.sh tmp/riscv-asm-tests- $(riscv-asm-tests-list)
>>>>>>> 8af65d10

# can use -jX to run ci tests in parallel using X processes
run-benchmarks: $(riscv-benchmarks)
	make check-benchmarks

check-benchmarks:
<<<<<<< HEAD
	ci/check-tests.sh tmp/riscv-benchmarks- $(shell wc -l $(riscv-benchmarks-list) | awk -F " " '{ print $1 }')
=======
	ci/check-tests.sh tmp/riscv-benchmarks- $(riscv-benchmarks-list)

>>>>>>> 8af65d10

# verilator-specific
verilate_command := $(verilator)                                                           \
                    $(ariane_pkg)                                                          \
                    $(filter-out tb/ariane_bt.sv,$(src))                                   \
                    +define+$(defines)                                                     \
                    src/util/sram.sv                                                       \
                    +incdir+src/axi_node                                                   \
                    --unroll-count 256                                                     \
                    -Werror-PINMISSING                                                     \
                    -Werror-IMPLICIT                                                       \
                    -Wno-fatal                                                             \
                    -Wno-PINCONNECTEMPTY                                                   \
                    -Wno-ASSIGNDLY                                                         \
                    -Wno-DECLFILENAME                                                      \
                    -Wno-UNOPTFLAT                                                         \
                    -Wno-UNUSED                                                            \
                    -Wno-style                                                             \
                    -Wno-lint                                                              \
                    $(if $(DEBUG),--trace-structs --trace,)                                \
                    -LDFLAGS "-lfesvr" -CFLAGS "-std=c++11 -I../tb/dpi" -Wall --cc  --vpi  \
                    $(list_incdir) --top-module ariane_testharness                         \
                    --Mdir $(ver-library) -O3                                              \
                    --exe tb/ariane_tb.cpp tb/dpi/SimDTM.cc tb/dpi/SimJTAG.cc tb/dpi/remote_bitbang.cc

# User Verilator, at some point in the future this will be auto-generated
verilate:
	$(verilate_command)
	cd $(ver-library) && make -j${NUM_JOBS} -f Variane_testharness.mk

$(addsuffix -verilator,$(riscv-asm-tests)): verilate
	$(ver-library)/Variane_testharness $(riscv-test-dir)/$(subst -verilator,,$@)

run-asm-tests-verilator: $(addsuffix -verilator, $(riscv-asm-tests))

# split into two halfs for travis jobs (otherwise they will time out)
run-asm-tests1-verilator: $(addsuffix -verilator, $(filter rv64ui-p-% ,$(riscv-asm-tests)))

run-asm-tests2-verilator: $(addsuffix -verilator, $(filter rv64ui-v-% rv64um-%,$(riscv-asm-tests)))


$(addsuffix -verilator,$(riscv-benchmarks)): verilate
	$(ver-library)/Variane_testharness $(riscv-benchmarks-dir)/$(subst -verilator,,$@)

run-benchmarks-verilator: $(addsuffix -verilator,$(riscv-benchmarks))

# torture-specific
torture-gen:
	cd $(riscv-torture-dir) && $(riscv-torture-bin) 'generator/run'

torture-itest:
	cd $(riscv-torture-dir) && $(riscv-torture-bin) 'testrun/run -a output/test.S'

torture-rtest: build
	cd $(riscv-torture-dir) && printf "#!/bin/sh\ncd $(root-dir) && make run-torture defines=$(defines)" > call.sh && chmod +x call.sh
	cd $(riscv-torture-dir) && $(riscv-torture-bin) 'testrun/run -r ./call.sh -a output/test.S' | tee output/test.log
	make check-torture

torture-rtest-verilator: verilate
	cd $(riscv-torture-dir) && printf "#!/bin/sh\ncd $(root-dir) && make run-torture-verilator defines=$(defines)" > call.sh && chmod +x call.sh
	cd $(riscv-torture-dir) && $(riscv-torture-bin) 'testrun/run -r ./call.sh -a output/test.S' | tee output/test.log
	make check-torture

run-torture: build
	vsim${questa_version} +permissive -64 -c -lib ${library} +max-cycles=$(max_cycles)+UVM_TESTNAME=${test_case}  \
	+BASEDIR=$(riscv-torture-dir) $(uvm-flags) "+UVM_VERBOSITY=LOW" -coverage -classdebug +jtag_rbb_enable=0      \
	$(QUESTASIM_FLAGS)                                                                                            \
	-gblso $(RISCV)/lib/libfesvr.so -sv_lib $(dpi-library)/ariane_dpi                                             \
	-do "coverage save -onexit tmp/$@.ucdb; run -a; quit -code [coverage attribute -name TESTSTATUS -concise]"    \
	${top_level}_optimized +permissive-off                                                                        \
	+signature=$(riscv-torture-dir)/output/test.rtlsim.sig ++$(riscv-torture-dir)/output/test ++$(target-options)

run-torture-verilator: verilate
	$(ver-library)/Variane_testharness +max-cycles=$(max_cycles) +signature=$(riscv-torture-dir)/output/test.rtlsim.sig $(riscv-torture-dir)/output/test

check-torture:
	grep 'All signatures match for output/test' $(riscv-torture-dir)/output/test.log
	diff -s $(riscv-torture-dir)/output/test.spike.sig $(riscv-torture-dir)/output/test.rtlsim.sig

clean:
	rm -rf $(riscv-torture-dir)/output/test*
	rm -rf $(library)/ $(dpi-library)/ $(ver-library)/
	rm -f tmp/*.ucdb tmp/*.log *.wlf *vstf wlft* *.ucdb

.PHONY:
	build sim simc verilate clean                                             \
	$(riscv-asm-tests) $(addsuffix _verilator,$(riscv-asm-tests))             \
	$(riscv-benchmarks) $(addsuffix _verilator,$(riscv-benchmarks))           \
	check-benchmarks check-asm-tests                                          \
	torture-gen torture-itest torture-rtest                                   \
	run-torture run-torture-verilator check-torture check-torture-verilator<|MERGE_RESOLUTION|>--- conflicted
+++ resolved
@@ -24,19 +24,11 @@
 defines        ?=
 # Sources
 # Package files -> compile first
-<<<<<<< HEAD
-ariane_pkg := include/riscv_pkg.sv         \
-              src/debug/dm_pkg.sv          \
-              src/axi/src/axi_pkg.sv       \
-              include/ariane_pkg.sv        \
-              include/std_cache_pkg.sv     \
-=======
 ariane_pkg := include/riscv_pkg.sv       \
               src/debug/dm_pkg.sv        \
               include/ariane_pkg.sv      \
               include/std_cache_pkg.sv   \
               src/axi/src/axi_pkg.sv     \
->>>>>>> 8af65d10
               include/axi_intf.sv
 
 # utility modules
@@ -44,7 +36,7 @@
         src/util/instruction_tracer_pkg.sv \
         src/util/instruction_tracer_if.sv  \
         src/util/cluster_clock_gating.sv   \
-		src/util/sram.sv
+        src/util/sram.sv
 
 # Test packages
 test_pkg := $(wildcard tb/test/*/*sequence_pkg.sv*) \
@@ -65,17 +57,12 @@
         src/axi/src/axi_cut.sv                                         \
         src/axi/src/axi_join.sv                                        \
         src/fpga-support/rtl/SyncSpRamBeNx64.sv                        \
-        src/common_cells/src/deprecated/generic_fifo.sv                \
-<<<<<<< HEAD
-        src/common_cells/src/deprecated/pulp_sync.sv                   \
         src/common_cells/src/sync.sv                                   \
-=======
->>>>>>> 8af65d10
         src/common_cells/src/cdc_2phase.sv                             \
         src/common_cells/src/spill_register.sv                         \
         src/common_cells/src/sync_wedge.sv                             \
-		src/common_cells/src/fifo_v2.sv                                \
-		src/common_cells/src/fifo_v1.sv                                \
+        src/common_cells/src/fifo_v2.sv                                \
+        src/common_cells/src/fifo_v1.sv                                \
         src/common_cells/src/lzc.sv                                    \
         src/common_cells/src/rrarbiter.sv                              \
         src/common_cells/src/lfsr_8bit.sv                              \
@@ -84,12 +71,9 @@
         tb/common/SimJTAG.sv
 
 
-<<<<<<< HEAD
 
 # root path
 root-dir := $(shell pwd)
-=======
->>>>>>> 8af65d10
 # look for testbenches
 tbs := tb/ariane_tb.sv tb/ariane_testharness.sv
 # RISCV asm tests and benchmark setup (used for CI)
@@ -149,87 +133,49 @@
 	$(CXX) -shared -m64 -o $(dpi-library)/ariane_dpi.so $? -lfesvr
 
 
-<<<<<<< HEAD
 sim: build
 	vsim${questa_version} +permissive -64 -lib ${library} +max-cycles=$(max_cycles) +UVM_TESTNAME=${test_case}        \
 	+BASEDIR=$(riscv-test-dir) $(uvm-flags) "+UVM_VERBOSITY=LOW" -coverage -classdebug  +jtag_rbb_enable=0            \
 	$(QUESTASIM_FLAGS)                                                                                                \
 	-gblso $(RISCV)/lib/libfesvr.so -sv_lib $(dpi-library)/ariane_dpi -do " do tb/wave/wave_core.do; run -all; exit"  \
-=======
-# +jtag_rbb_enable=1
-sim: build $(library)/ariane_dpi.so
-	vsim${questa_version} +permissive -64 -lib ${library} +max-cycles=$(max_cycles) +UVM_TESTNAME=${test_case} \
-	+BASEDIR=$(riscv-test-dir) $(uvm-flags) "+UVM_VERBOSITY=LOW" -coverage -classdebug  +jtag_rbb_enable=0 \
-	$(QUESTASIM_FLAGS) \
-	-gblso $(RISCV)/lib/libfesvr.so -sv_lib $(library)/ariane_dpi -do " do tb/wave/wave_core.do; run -all; exit" \
->>>>>>> 8af65d10
     ${top_level}_optimized +permissive-off ++$(riscv-test-dir)/$(riscv-test) ++$(target-options)
 
 simc: build
 	vsim${questa_version} +permissive -64 -c -lib ${library} +max-cycles=$(max_cycles) +UVM_TESTNAME=${test_case} \
-<<<<<<< HEAD
 	+BASEDIR=$(riscv-test-dir) $(uvm-flags) "+UVM_VERBOSITY=LOW" -coverage -classdebug +jtag_rbb_enable=0         \
 	$(QUESTASIM_FLAGS)                                                                                            \
 	-gblso $(RISCV)/lib/libfesvr.so -sv_lib $(dpi-library)/ariane_dpi -do " run -all; exit"                       \
-=======
-	+BASEDIR=$(riscv-test-dir) $(uvm-flags) "+UVM_VERBOSITY=LOW" -coverage -classdebug +jtag_rbb_enable=0 \
-	$(QUESTASIM_FLAGS) \
-	-gblso $(RISCV)/lib/libfesvr.so -sv_lib $(library)/ariane_dpi -do " do tb/wave/wave_core.do; run -all; exit" \
->>>>>>> 8af65d10
     ${top_level}_optimized +permissive-off ++$(riscv-test-dir)/$(riscv-test) ++$(target-options)
 
 $(riscv-asm-tests): build
 	vsim${questa_version} +permissive -64 -c -lib ${library} +max-cycles=$(max_cycles) +UVM_TESTNAME=${test_case} \
-<<<<<<< HEAD
 	+BASEDIR=$(riscv-test-dir) $(uvm-flags) "+UVM_VERBOSITY=LOW" -coverage -classdebug +jtag_rbb_enable=0         \
 	$(QUESTASIM_FLAGS)                                                                                            \
 	-gblso $(RISCV)/lib/libfesvr.so -sv_lib $(dpi-library)/ariane_dpi                                             \
-=======
-	+BASEDIR=$(riscv-test-dir) $(uvm-flags) "+UVM_VERBOSITY=LOW" -coverage -classdebug +jtag_rbb_enable=0     \
-	$(QUESTASIM_FLAGS) \
-	-gblso $(RISCV)/lib/libfesvr.so -sv_lib $(library)/ariane_dpi                                        \
->>>>>>> 8af65d10
 	-do "coverage save -onexit tmp/$@.ucdb; run -a; quit -code [coverage attribute -name TESTSTATUS -concise]"    \
 	${top_level}_optimized +permissive-off ++$(riscv-test-dir)/$@ ++$(target-options) | tee tmp/riscv-asm-tests-$@.log
 
 $(riscv-benchmarks): build
 	vsim${questa_version} +permissive -64 -c -lib ${library} +max-cycles=$(max_cycles) +UVM_TESTNAME=${test_case} \
 	+BASEDIR=$(riscv-benchmarks-dir) $(uvm-flags) "+UVM_VERBOSITY=LOW" -coverage -classdebug +jtag_rbb_enable=0   \
-<<<<<<< HEAD
 	$(QUESTASIM_FLAGS)                                                                                            \
 	-gblso $(RISCV)/lib/libfesvr.so -sv_lib $(dpi-library)/ariane_dpi                                             \
 	-do "coverage save -onexit tmp/$@.ucdb; run -a; quit -code [coverage attribute -name TESTSTATUS -concise]"    \
 	${top_level}_optimized +permissive-off ++$(riscv-benchmarks-dir)/$@ ++$(target-options) | tee tmp/riscv-benchmarks-$@.log
-=======
-	$(QUESTASIM_FLAGS) \
-	-gblso $(RISCV)/lib/libfesvr.so -sv_lib $(library)/ariane_dpi                                        \
-	-do "coverage save -onexit tmp/$@.ucdb; run -a; quit -code [coverage attribute -name TESTSTATUS -concise]"    \
-	${top_level}_optimized +permissive-off ++$(riscv-benchmarks-dir)/$@ ++$(target-options) | tee tmp/riscv-benchmarks-$@.log
-
->>>>>>> 8af65d10
 
 # can use -jX to run ci tests in parallel using X processes
 run-asm-tests: $(riscv-asm-tests)
 	make check-asm-tests
 
 check-asm-tests:
-<<<<<<< HEAD
 	ci/check-tests.sh tmp/riscv-asm-tests- $(shell wc -l $(riscv-asm-tests-list) | awk -F " " '{ print $1 }')
-=======
-	ci/check-tests.sh tmp/riscv-asm-tests- $(riscv-asm-tests-list)
->>>>>>> 8af65d10
 
 # can use -jX to run ci tests in parallel using X processes
 run-benchmarks: $(riscv-benchmarks)
 	make check-benchmarks
 
 check-benchmarks:
-<<<<<<< HEAD
 	ci/check-tests.sh tmp/riscv-benchmarks- $(shell wc -l $(riscv-benchmarks-list) | awk -F " " '{ print $1 }')
-=======
-	ci/check-tests.sh tmp/riscv-benchmarks- $(riscv-benchmarks-list)
-
->>>>>>> 8af65d10
 
 # verilator-specific
 verilate_command := $(verilator)                                                           \
