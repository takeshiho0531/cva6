--- conflicted
+++ resolved
@@ -166,17 +166,10 @@
 	vopt${questa_version} -work ${library} ${compile_flag} $@_tb -o $@_tb_optimized +acc -check_synthesis
 	# vsim${questa_version} $@_tb_optimized
 	# vsim${questa_version} +UVM_TESTNAME=$@_test -coverage -classdebug $@_tb_optimized
-<<<<<<< HEAD
 	vsim${questa_version} -64 +UVM_TESTNAME=$@_test +ASMTEST=$(riscv-test-dir)/$(riscv-test) \
 	+uvm_set_action="*,_ALL_,UVM_ERROR,UVM_DISPLAY|UVM_STOP" -c -coverage -classdebug -sv_lib $(library)/elf_dpi \
 	-do "coverage save -onexit $@.ucdb; run -a; quit -code [coverage attribute -name TESTSTATUS -concise]" \
 	${library}.$@_tb_optimized
-=======
-	# vsim${questa_version} +UVM_TESTNAME=$@_test +ASMTEST=$(riscv-test-dir)/$(riscv-test) \
-	# +uvm_set_action="*,_ALL_,UVM_ERROR,UVM_DISPLAY|UVM_STOP" -c -coverage -classdebug \
-	# -do "coverage save -onexit $@.ucdb; run -a; quit -code [coverage attribute -name TESTSTATUS -concise]" \
-	# ${library}.$@_tb_optimized
->>>>>>> 9ed38d1a
 
 # User Verilator
 verilate:
