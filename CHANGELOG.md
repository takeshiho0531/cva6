--- conflicted
+++ resolved
@@ -13,19 +13,13 @@
 - Commit log feature
 - Support for A-Extension
 - Preliminary FP support
-<<<<<<< HEAD
 - Preliminary support for OpenPiton cache system
-=======
 - Provisioned `aw_top` signal for close to memory atomics
->>>>>>> 707c6114
 
 ### Changed
 
 - core_id / cluster_id inputs have been merged to hard_id input
-<<<<<<< HEAD
-=======
 - Three AXI ports have been merged into one
->>>>>>> 707c6114
 
 ### 3.0.0
 
