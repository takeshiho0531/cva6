--- conflicted
+++ resolved
@@ -640,16 +640,6 @@
             miss_req_size   [i]  = miss_req.size;
         end
     end
-<<<<<<< HEAD
-
-    //pragma translate_off
-        initial begin
-            assert (AXI_ID_WIDTH >= $clog2(NR_PORTS)) else $fatal (1, "AXI ID Width needs to be larger than number of requestors");
-        end
-    //pragma translate_on
-
-=======
->>>>>>> 707c6114
 endmodule
 
 // --------------
