--- conflicted
+++ resolved
@@ -288,16 +288,11 @@
             INSTR_WFI:                 s = this.printMnemonic("wfi");
             INSTR_SFENCE:              s = this.printMnemonic("sfence.vma");
             // loads and stores
-<<<<<<< HEAD
             INSTR_LOAD,
             INSTR_LOAD_FP:             s = this.printLoadInstr();
             INSTR_STORE,
             INSTR_STORE_FP:            s = this.printStoreInstr();
-=======
-            INSTR_LOAD:                s = this.printLoadInstr();
-            INSTR_STORE:               s = this.printStoreInstr();
             INSTR_AMO:                 s = this.printAMOInstr();
->>>>>>> 7b8e5c2a
             default:                   s = this.printMnemonic("INVALID");
         endcase
 
@@ -329,12 +324,8 @@
             else if (read_regs[i] != 0)
                 s = $sformatf("%s %-4s:%16x", s, regAddrToStr(read_regs[i]), gp_reg_file[read_regs[i]]);
         end
-<<<<<<< HEAD
+
         case (instr) inside
-=======
-
-        casex (instr)
->>>>>>> 7b8e5c2a
             // check of the instrction was a load or store
             INSTR_STORE,
             INSTR_STORE_FP: begin
@@ -539,7 +530,6 @@
 
     function string printLoadInstr();
       string mnemonic;
-<<<<<<< HEAD
 
         case (instr[14:12])
           3'b000: mnemonic = "lb";
@@ -566,25 +556,6 @@
             return $sformatf("%-12s %4s, %0d(%s)", mnemonic, fpRegAddrToStr(rd), $signed(sbe.result), regAddrToStr(rs1));
         else
             return $sformatf("%-12s %4s, %0d(%s)", mnemonic, regAddrToStr(rd), $signed(sbe.result), regAddrToStr(rs1));
-=======
-      case (instr[14:12])
-        3'b000: mnemonic = "lb";
-        3'b001: mnemonic = "lh";
-        3'b010: mnemonic = "lw";
-        3'b100: mnemonic = "lbu";
-        3'b101: mnemonic = "lhu";
-        3'b110: mnemonic = "lwu";
-        3'b011: mnemonic = "ld";
-        default: return printMnemonic("INVALID");
-      endcase
-
-      result_regs.push_back(sbe.rd);
-      read_regs.push_back(sbe.rs1);
-      // save the immediate for calculating the virtual address
-      this.imm = sbe.result;
-
-      return $sformatf("%-16s %s, %0d(%s)", mnemonic, regAddrToStr(sbe.rd), $signed(sbe.result), regAddrToStr(sbe.rs1));
->>>>>>> 7b8e5c2a
     endfunction
 
     function string printStoreInstr();
