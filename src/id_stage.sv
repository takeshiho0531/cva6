// Copyright 2018 ETH Zurich and University of Bologna.
// Copyright and related rights are licensed under the Solderpad Hardware
// License, Version 0.51 (the "License"); you may not use this file except in
// compliance with the License.  You may obtain a copy of the License at
// http://solderpad.org/licenses/SHL-0.51. Unless required by applicable law
// or agreed to in writing, software, hardware and materials distributed under
// this License is distributed on an "AS IS" BASIS, WITHOUT WARRANTIES OR
// CONDITIONS OF ANY KIND, either express or implied. See the License for the
// specific language governing permissions and limitations under the License.
//
// Author: Florian Zaruba, ETH Zurich
// Date: 15.04.2017
// Description: Description: Instruction decode, contains the logic for decode,
//              issue and read operands.

import ariane_pkg::*;

module id_stage (
    input  logic                  clk_i,     // Clock
    input  logic                  rst_ni,    // Asynchronous reset active low

    input  logic                  flush_i,
    // from IF
    input  frontend_fetch_t       fetch_entry_i,
    input  logic                  fetch_entry_valid_i,
    output logic                  decoded_instr_ack_o, // acknowledge the instruction (fetch entry)

    // to ID
    output scoreboard_entry_t     issue_entry_o,       // a decoded instruction
    output logic                  issue_entry_valid_o, // issue entry is valid
    output logic                  is_ctrl_flow_o,      // the instruction we issue is a ctrl flow instructions
    input  logic                  issue_instr_ack_i,   // issue stage acknowledged sampling of instructions
    // from CSR file
    input  riscv::priv_lvl_t      priv_lvl_i,          // current privilege level
    input  riscv::xs_t            fs_i,                // floating point extension status
    input  logic [2:0]            frm_i,               // floating-point dynamic rounding mode

    input  logic                  debug_mode_i,        // we are in debug mode
    input  logic                  tvm_i,
    input  logic                  tw_i,
    input  logic                  tsr_i
);
    // register stage
    struct packed {
        logic              valid;
        scoreboard_entry_t sbe;
        logic              is_ctrl_flow;
    } issue_n, issue_q;

    logic                is_control_flow_instr;
    scoreboard_entry_t   decoded_instruction;

    fetch_entry_t        fetch_entry;
    logic                is_illegal;
    logic                [31:0] instruction;
    logic                is_compressed;
    logic                fetch_ack_i;
    logic                fetch_entry_valid;

    // ---------------------------------------------------------
    // 1. Re-align instructions
    // ---------------------------------------------------------
    instr_realigner instr_realigner_i (
        .fetch_entry_i           ( fetch_entry_i               ),
        .fetch_entry_valid_i     ( fetch_entry_valid_i         ),
        .fetch_ack_o             ( decoded_instr_ack_o         ),

        .fetch_entry_o           ( fetch_entry                 ),
        .fetch_entry_valid_o     ( fetch_entry_valid           ),
        .fetch_ack_i             ( fetch_ack_i                 ),
        .*
    );
    // ---------------------------------------------------------
    // 2. Check if they are compressed and expand in case they are
    // ---------------------------------------------------------
    compressed_decoder compressed_decoder_i (
        .instr_i                 ( fetch_entry.instruction     ),
        .instr_o                 ( instruction                 ),
        .illegal_instr_o         ( is_illegal                  ),
        .is_compressed_o         ( is_compressed               )

    );
    // ---------------------------------------------------------
    // 3. Decode and emit instruction to issue stage
    // ---------------------------------------------------------
    decoder decoder_i (
<<<<<<< HEAD
        .pc_i                    ( fetch_entry.address           ),
        .is_compressed_i         ( is_compressed                 ),
        .compressed_instr_i      ( fetch_entry.instruction[15:0] ),
        .instruction_i           ( instruction                   ),
        .branch_predict_i        ( fetch_entry.branch_predict    ),
        .is_illegal_i            ( is_illegal                    ),
        .ex_i                    ( fetch_entry.ex                ),
        .instruction_o           ( decoded_instruction           ),
        .is_control_flow_instr_o ( is_control_flow_instr         ),
=======
        .pc_i                    ( fetch_entry.address         ),
        .is_compressed_i         ( is_compressed               ),
        .instruction_i           ( instruction                 ),
        .branch_predict_i        ( fetch_entry.branch_predict  ),
        .is_illegal_i            ( is_illegal                  ),
        .ex_i                    ( fetch_entry.ex              ),
        .instruction_o           ( decoded_instruction         ),
        .is_control_flow_instr_o ( is_control_flow_instr       ),
        .fs_i,
        .frm_i,
>>>>>>> 8401bb99
        .*
    );

    // ------------------
    // Pipeline Register
    // ------------------
    assign issue_entry_o = issue_q.sbe;
    assign issue_entry_valid_o = issue_q.valid;
    assign is_ctrl_flow_o = issue_q.is_ctrl_flow;

    always_comb begin
        issue_n     = issue_q;
        fetch_ack_i = 1'b0;

        // Clear the valid flag if issue has acknowledged the instruction
        if (issue_instr_ack_i)
            issue_n.valid = 1'b0;

        // if we have a space in the register and the fetch is valid, go get it
        // or the issue stage is currently acknowledging an instruction, which means that we will have space
        // for a new instruction
        if ((!issue_q.valid || issue_instr_ack_i) && fetch_entry_valid) begin
            fetch_ack_i = 1'b1;
            issue_n = {1'b1, decoded_instruction, is_control_flow_instr};
        end

        // invalidate the pipeline register on a flush
        if (flush_i)
            issue_n.valid = 1'b0;
    end
    // -------------------------
    // Registers (ID <-> Issue)
    // -------------------------
    always_ff @(posedge clk_i or negedge rst_ni) begin
        if(~rst_ni) begin
            issue_q <= '0;
        end else begin
            issue_q <= issue_n;
        end
    end

endmodule<|MERGE_RESOLUTION|>--- conflicted
+++ resolved
@@ -84,7 +84,6 @@
     // 3. Decode and emit instruction to issue stage
     // ---------------------------------------------------------
     decoder decoder_i (
-<<<<<<< HEAD
         .pc_i                    ( fetch_entry.address           ),
         .is_compressed_i         ( is_compressed                 ),
         .compressed_instr_i      ( fetch_entry.instruction[15:0] ),
@@ -94,18 +93,8 @@
         .ex_i                    ( fetch_entry.ex                ),
         .instruction_o           ( decoded_instruction           ),
         .is_control_flow_instr_o ( is_control_flow_instr         ),
-=======
-        .pc_i                    ( fetch_entry.address         ),
-        .is_compressed_i         ( is_compressed               ),
-        .instruction_i           ( instruction                 ),
-        .branch_predict_i        ( fetch_entry.branch_predict  ),
-        .is_illegal_i            ( is_illegal                  ),
-        .ex_i                    ( fetch_entry.ex              ),
-        .instruction_o           ( decoded_instruction         ),
-        .is_control_flow_instr_o ( is_control_flow_instr       ),
         .fs_i,
         .frm_i,
->>>>>>> 8401bb99
         .*
     );
 
